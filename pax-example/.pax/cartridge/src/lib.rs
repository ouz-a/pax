--- conflicted
+++ resolved
@@ -26,15 +26,12 @@
 
 use pax_example::pax_reexports::pax_std::types::Stroke;
 
-<<<<<<< HEAD
 use pax_example::pax_reexports::pax_std::types::VAlignment;
 
 use pax_example::pax_reexports::std::string::String;
 
 use pax_example::pax_reexports::std::vec::Vec;
 
-=======
->>>>>>> eb381ca8
 use pax_example::pax_reexports::usize;
 
 use pax_example::pax_reexports::Example;
@@ -60,8 +57,7 @@
 pub fn instantiate_expression_table<R: 'static + RenderContext>() -> HashMap<usize, Box<dyn Fn(ExpressionContext<R>) -> TypesCoproduct>> {
     let mut vtable: HashMap<usize, Box<dyn Fn(ExpressionContext<R>) -> TypesCoproduct>> = HashMap::new();
 
-    
-<<<<<<< HEAD
+
     //Color::rgb(0.4,0.5,0)
     vtable.insert(0, Box::new(|ec: ExpressionContext<R>| -> TypesCoproduct {
         
@@ -101,8 +97,6 @@
         )
     }));
     
-=======
->>>>>>> eb381ca8
     //0 .. 60
     vtable.insert(0, Box::new(|ec: ExpressionContext<R>| -> TypesCoproduct {
         
@@ -113,13 +107,49 @@
         )
     }));
     
-<<<<<<< HEAD
     //Transform2D::anchor(50%,50%)*Transform2D::align(50%,50%)*Transform2D::rotate((i+2)*rotation+ticks/1000.0)*Transform2D::scale(0.75+(i*rotation),0.75+(i*rotation))*Transform2D::scale(1-((rotation/5)+i/1000.0),1-((rotation/5)+i/1000.0))*Transform2D::scale(1+heartbeat,1+heartbeat)
     vtable.insert(3, Box::new(|ec: ExpressionContext<R>| -> TypesCoproduct {
         
-=======
-    //Color::hlc(ticks+i*360.0/30.0,75.0,150.0)
-    vtable.insert(1, Box::new(|ec: ExpressionContext<R>| -> TypesCoproduct {
+            let i = {
+                let properties = if let Some(sf) = (*ec.stack_frame).borrow().peek_nth(0) {
+                    Rc::clone(&sf)
+                } else {
+                    Rc::clone(&ec.stack_frame)
+                }.borrow().deref().get_properties();
+                let properties = &*(*properties).borrow();
+
+                
+                    if let PropertiesCoproduct::RepeatItem(elem, i) = properties {
+                        
+                            
+                                
+                                let unwrapped = if let PropertiesCoproduct::isize(i) = **elem {i} else {unreachable!()};
+                                Numeric::from(unwrapped)
+                            
+                        
+
+                    } else {unreachable!()}
+                
+            };
+        
+            let rotation = {
+                let properties = if let Some(sf) = (*ec.stack_frame).borrow().peek_nth(1) {
+                    Rc::clone(&sf)
+                } else {
+                    Rc::clone(&ec.stack_frame)
+                }.borrow().deref().get_properties();
+                let properties = &*(*properties).borrow();
+
+                
+                    if let PropertiesCoproduct::Fireworks(p) = properties {
+                        
+                            Numeric::from(p.rotation.get())
+                        
+                    } else {
+                        unreachable!("3")
+                    }
+                
+            };
         
             let ticks = {
                 let properties = if let Some(sf) = (*ec.stack_frame).borrow().peek_nth(1) {
@@ -135,12 +165,64 @@
                             Numeric::from(p.ticks.get())
                         
                     } else {
-                        unreachable!("1")
+
+                        unreachable!("3")
+
                     }
                 
             };
         
->>>>>>> eb381ca8
+            let heartbeat = {
+                let properties = if let Some(sf) = (*ec.stack_frame).borrow().peek_nth(1) {
+                    Rc::clone(&sf)
+                } else {
+                    Rc::clone(&ec.stack_frame)
+                }.borrow().deref().get_properties();
+                let properties = &*(*properties).borrow();
+
+                
+                    if let PropertiesCoproduct::Fireworks(p) = properties {
+                        
+                            Numeric::from(p.heartbeat.get())
+                        
+                    } else {
+
+                        unreachable!("3")
+
+                    }
+                
+            };
+        
+
+        #[allow(unused_parens)]
+        TypesCoproduct::Transform2D(
+            (((((Transform2D::anchor((Size::Percent(50.into())),(Size::Percent(50.into())),)*(Transform2D::align((Size::Percent(50.into())),(Size::Percent(50.into())),)).into())*(Transform2D::rotate(((((i +Numeric::from(2))*(rotation ).into())+(ticks /Numeric::from(1000.0)))),)).into())*(Transform2D::scale(((Numeric::from(0.75)+(i *(rotation).into()))),((Numeric::from(0.75)+(i *(rotation).into()))),)).into())*(Transform2D::scale(((Numeric::from(1 )-((rotation /Numeric::from(5))+(i /Numeric::from(1000.0))))),((Numeric::from(1 )-((rotation /Numeric::from(5))+(i /Numeric::from(1000.0))))),)).into())*(Transform2D::scale(((Numeric::from(1 )+heartbeat)),((Numeric::from(1 )+heartbeat)),)).into())
+        )
+    }));
+    
+    //Color::hlc(ticks+i*360.0/30.0,75.0,150.0)
+    vtable.insert(4, Box::new(|ec: ExpressionContext<R>| -> TypesCoproduct {
+        
+            let ticks = {
+                let properties = if let Some(sf) = (*ec.stack_frame).borrow().peek_nth(1) {
+                    Rc::clone(&sf)
+                } else {
+                    Rc::clone(&ec.stack_frame)
+                }.borrow().deref().get_properties();
+                let properties = &*(*properties).borrow();
+
+                
+                    if let PropertiesCoproduct::Example(p) = properties {
+                        
+
+                            Numeric::from(p.ticks.get())
+                        
+                    } else {
+                        unreachable!("3")
+                    }
+                
+            };
+        
             let i = {
                 let properties = if let Some(sf) = (*ec.stack_frame).borrow().peek_nth(0) {
                     Rc::clone(&sf)
@@ -163,10 +245,6 @@
                 
             };
         
-<<<<<<< HEAD
-            let rotation = {
-                let properties = if let Some(sf) = (*ec.stack_frame).borrow().peek_nth(1) {
-=======
 
         #[allow(unused_parens)]
         TypesCoproduct::__pax_stdCOCOtypesCOCOColor(
@@ -174,161 +252,8 @@
         )
     }));
     
-    //Transform2D::anchor(50%,50%)*Transform2D::align(50%,50%)*Transform2D::rotate((i+2)*rotation+ticks/1000.0)*Transform2D::scale(0.75+(i*rotation),0.75+(i*rotation))*Transform2D::scale(1-((rotation/5)+i/1000.0),1-((rotation/5)+i/1000.0))
-    vtable.insert(2, Box::new(|ec: ExpressionContext<R>| -> TypesCoproduct {
-        
-            let i = {
-                let properties = if let Some(sf) = (*ec.stack_frame).borrow().peek_nth(0) {
->>>>>>> eb381ca8
-                    Rc::clone(&sf)
-                } else {
-                    Rc::clone(&ec.stack_frame)
-                }.borrow().deref().get_properties();
-                let properties = &*(*properties).borrow();
-
-                
-                    if let PropertiesCoproduct::Fireworks(p) = properties {
-                        
-                            Numeric::from(p.rotation.get())
-                        
-                    } else {
-                        unreachable!("3")
-                    }
-                
-            };
-        
-            let ticks = {
-                let properties = if let Some(sf) = (*ec.stack_frame).borrow().peek_nth(1) {
-                    Rc::clone(&sf)
-                } else {
-                    Rc::clone(&ec.stack_frame)
-                }.borrow().deref().get_properties();
-                let properties = &*(*properties).borrow();
-
-                
-                    if let PropertiesCoproduct::Fireworks(p) = properties {
-                        
-                            Numeric::from(p.ticks.get())
-                        
-                    } else {
-<<<<<<< HEAD
-                        unreachable!("3")
-=======
-                        unreachable!("2")
->>>>>>> eb381ca8
-                    }
-                
-            };
-        
-            let heartbeat = {
-                let properties = if let Some(sf) = (*ec.stack_frame).borrow().peek_nth(1) {
-                    Rc::clone(&sf)
-                } else {
-                    Rc::clone(&ec.stack_frame)
-                }.borrow().deref().get_properties();
-                let properties = &*(*properties).borrow();
-
-                
-                    if let PropertiesCoproduct::Fireworks(p) = properties {
-                        
-                            Numeric::from(p.heartbeat.get())
-                        
-                    } else {
-<<<<<<< HEAD
-                        unreachable!("3")
-=======
-                        unreachable!("2")
->>>>>>> eb381ca8
-                    }
-                
-            };
-        
-
-        #[allow(unused_parens)]
-        TypesCoproduct::Transform2D(
-<<<<<<< HEAD
-            (((((Transform2D::anchor((Size::Percent(50.into())),(Size::Percent(50.into())),)*(Transform2D::align((Size::Percent(50.into())),(Size::Percent(50.into())),)).into())*(Transform2D::rotate(((((i +Numeric::from(2))*(rotation ).into())+(ticks /Numeric::from(1000.0)))),)).into())*(Transform2D::scale(((Numeric::from(0.75)+(i *(rotation).into()))),((Numeric::from(0.75)+(i *(rotation).into()))),)).into())*(Transform2D::scale(((Numeric::from(1 )-((rotation /Numeric::from(5))+(i /Numeric::from(1000.0))))),((Numeric::from(1 )-((rotation /Numeric::from(5))+(i /Numeric::from(1000.0))))),)).into())*(Transform2D::scale(((Numeric::from(1 )+heartbeat)),((Numeric::from(1 )+heartbeat)),)).into())
-        )
-    }));
-    
-    //Color::hlc(ticks+i*360.0/30.0,75.0,150.0)
-    vtable.insert(4, Box::new(|ec: ExpressionContext<R>| -> TypesCoproduct {
-        
-            let ticks = {
-                let properties = if let Some(sf) = (*ec.stack_frame).borrow().peek_nth(1) {
-=======
-            ((((Transform2D::anchor((Size::Percent(50.into())),(Size::Percent(50.into())),)*(Transform2D::align((Size::Percent(50.into())),(Size::Percent(50.into())),)).into())*(Transform2D::rotate(((((i +Numeric::from(2))*(rotation ).into())+(ticks /Numeric::from(1000.0)))),)).into())*(Transform2D::scale(((Numeric::from(0.75)+(i *(rotation).into()))),((Numeric::from(0.75)+(i *(rotation).into()))),)).into())*(Transform2D::scale(((Numeric::from(1 )-((rotation /Numeric::from(5))+(i /Numeric::from(1000.0))))),((Numeric::from(1 )-((rotation /Numeric::from(5))+(i /Numeric::from(1000.0))))),)).into())
-        )
-    }));
-    
-    //current_route == 0 
-    vtable.insert(3, Box::new(|ec: ExpressionContext<R>| -> TypesCoproduct {
-        
-            let current_route = {
-                let properties = if let Some(sf) = (*ec.stack_frame).borrow().peek_nth(0) {
->>>>>>> eb381ca8
-                    Rc::clone(&sf)
-                } else {
-                    Rc::clone(&ec.stack_frame)
-                }.borrow().deref().get_properties();
-                let properties = &*(*properties).borrow();
-
-                
-                    if let PropertiesCoproduct::Example(p) = properties {
-                        
-<<<<<<< HEAD
-                            Numeric::from(p.ticks.get())
-=======
-                            Numeric::from(p.current_route.get())
->>>>>>> eb381ca8
-                        
-                    } else {
-                        unreachable!("3")
-                    }
-                
-            };
-        
-            let i = {
-                let properties = if let Some(sf) = (*ec.stack_frame).borrow().peek_nth(0) {
-                    Rc::clone(&sf)
-                } else {
-                    Rc::clone(&ec.stack_frame)
-                }.borrow().deref().get_properties();
-                let properties = &*(*properties).borrow();
-
-                
-                    if let PropertiesCoproduct::RepeatItem(elem, i) = properties {
-                        
-                            
-                                
-                                let unwrapped = if let PropertiesCoproduct::isize(i) = **elem {i} else {unreachable!()};
-                                Numeric::from(unwrapped)
-                            
-                        
-
-                    } else {unreachable!()}
-                
-            };
-        
-
-        #[allow(unused_parens)]
-<<<<<<< HEAD
-        TypesCoproduct::__pax_stdCOCOtypesCOCOColor(
-            Color::hlc(((ticks +((i *(Numeric::from(360.0 )).into())/Numeric::from(30.0)))),(Numeric::from(75.0)),(Numeric::from(150.0)),)
-        )
-    }));
-    
     //current_route == 2 
     vtable.insert(5, Box::new(|ec: ExpressionContext<R>| -> TypesCoproduct {
-=======
-        TypesCoproduct::bool(
-            (current_route ==Numeric::from(0 ))
-        )
-    }));
-    
-    //current_route == 1 
-    vtable.insert(4, Box::new(|ec: ExpressionContext<R>| -> TypesCoproduct {
->>>>>>> eb381ca8
         
             let current_route = {
                 let properties = if let Some(sf) = (*ec.stack_frame).borrow().peek_nth(0) {
@@ -352,11 +277,7 @@
 
         #[allow(unused_parens)]
         TypesCoproduct::bool(
-<<<<<<< HEAD
             (current_route ==Numeric::from(2 ))
-=======
-            (current_route ==Numeric::from(1 ))
->>>>>>> eb381ca8
         )
     }));
     
@@ -389,7 +310,6 @@
         )
     }));
     
-<<<<<<< HEAD
     //current_route == 0 
     vtable.insert(7, Box::new(|ec: ExpressionContext<R>| -> TypesCoproduct {
         
@@ -512,10 +432,6 @@
         [Box::new(PropertyLiteral::new(Size::Percent(50.into()))),Box::new(PropertyLiteral::new(Size::Percent(50.into())))]
     ))),
     children: Some(Rc::new(RefCell::new(vec![
-=======
-    //Color::rgb(0.4,0.5,0)
-    vtable.insert(6, Box::new(|ec: ExpressionContext<R>| -> TypesCoproduct {
->>>>>>> eb381ca8
         
 
         #[allow(unused_parens)]
@@ -587,11 +503,7 @@
         
             stroke: Box::new( PropertyLiteral::new(Default::default()) ),
         
-<<<<<<< HEAD
             fill: Box::new( PropertyExpression::new(4) ),
-=======
-            fill: Box::new( PropertyExpression::new(1) ),
->>>>>>> eb381ca8
         
     }),
     handler_registry:  Some(Rc::new(RefCell::new(
@@ -603,11 +515,7 @@
                                                  }
                                              ))),
     instance_registry: Rc::clone(&instance_registry),
-<<<<<<< HEAD
     transform: Rc::new(RefCell::new(PropertyExpression::new(3))),
-=======
-    transform: Rc::new(RefCell::new(PropertyExpression::new(2))),
->>>>>>> eb381ca8
     size: Some(Rc::new(RefCell::new(
         [Box::new(PropertyLiteral::new(Size::Pixels(300.into()))),Box::new(PropertyLiteral::new(Size::Pixels(300.into())))]
     ))),
@@ -963,7 +871,6 @@
 
 
     
-<<<<<<< HEAD
 pub fn instantiate_component_Words<R: 'static + RenderContext>(instance_registry: Rc<RefCell<InstanceRegistry<R>>>, mut args: InstantiationArgs<R>) -> Rc<RefCell<ComponentInstance<R>>>  {
     args.component_template = Some(Rc::new(RefCell::new(vec![
 
@@ -1042,23 +949,10 @@
             stroke: Box::new( PropertyLiteral::new(Default::default()) ),
         
             fill: Box::new( PropertyExpression::new(11) ),
-=======
-pub fn instantiate_component_HelloRGB<R: 'static + RenderContext>(instance_registry: Rc<RefCell<InstanceRegistry<R>>>, mut args: InstantiationArgs<R>) -> Rc<RefCell<ComponentInstance<R>>>  {
-    args.component_template = Some(Rc::new(RefCell::new(vec![
-
-pax_std_primitives::ellipse::EllipseInstance::instantiate(
- InstantiationArgs {
-    properties: PropertiesCoproduct::Ellipse( Ellipse {
-        
-            stroke: Box::new( PropertyLiteral::new(Default::default()) ),
-        
-            fill: Box::new( PropertyExpression::new(6) ),
->>>>>>> eb381ca8
         
     }),
     handler_registry:  Some(Rc::new(RefCell::new(
                                                  HandlerRegistry {
-<<<<<<< HEAD
                                                      click_handlers: vec![],
                                                      will_render_handlers: vec![],
                                                      did_mount_handlers: vec![],
@@ -1069,28 +963,6 @@
     transform: Rc::new(RefCell::new(PropertyExpression::new(12))),
     size: Some(Rc::new(RefCell::new(
         [Box::new(PropertyLiteral::new(Size::Pixels(600.into()))),Box::new(PropertyLiteral::new(Size::Pixels(600.into())))]
-=======
-                                                     click_handlers: vec![|stack_frame, args|{
-                                                                    let properties = (*stack_frame).borrow().get_properties();
-                                                                    let properties = &mut *properties.as_ref().borrow_mut();
-                                                                    let properties = if let PropertiesCoproduct::HelloRGB(p) = properties {p} else {unreachable!()};
-                                                                    HelloRGB::handle_click(properties,args);
-                                                                },],
-                                                     will_render_handlers: vec![],
-                                                     did_mount_handlers: vec![],
-                                                     scroll_handlers: vec![|stack_frame, args|{
-                                                                     let properties = (*stack_frame).borrow().get_properties();
-                                                                     let properties = &mut *properties.as_ref().borrow_mut();
-                                                                     let properties = if let PropertiesCoproduct::HelloRGB(p) = properties {p} else {unreachable!()};
-                                                                     HelloRGB::handle_scroll(properties,args);
-                                                                 },],
-                                                 }
-                                             ))),
-    instance_registry: Rc::clone(&instance_registry),
-    transform: Rc::new(RefCell::new(PropertyExpression::new(5))),
-    size: Some(Rc::new(RefCell::new(
-        [Box::new(PropertyLiteral::new(Size::Percent(50.into()))),Box::new(PropertyLiteral::new(Size::Percent(50.into())))]
->>>>>>> eb381ca8
     ))),
     children: Some(Rc::new(RefCell::new(vec![
         
@@ -1103,7 +975,6 @@
     conditional_boolean_expression: None,
     compute_properties_fn: None,
 })
-<<<<<<< HEAD
 ,
         
     ]))),
@@ -1115,8 +986,6 @@
     conditional_boolean_expression: None,
     compute_properties_fn: None,
 })
-=======
->>>>>>> eb381ca8
 ])));
 
     args.handler_registry = Some(Rc::new(RefCell::new(HandlerRegistry {
@@ -1128,22 +997,9 @@
 
     args.compute_properties_fn = Some(Box::new(|properties, rtc|{
         let properties = &mut *properties.as_ref().borrow_mut();
-<<<<<<< HEAD
         let properties = if let PropertiesCoproduct::Words(p) = properties {p} else {unreachable!()};
 
         
-=======
-        let properties = if let PropertiesCoproduct::HelloRGB(p) = properties {p} else {unreachable!()};
-
-        
-            if let Some(new_value) = rtc.compute_eased_value(properties.rotation._get_transition_manager()) {
-            properties.rotation.set(new_value);
-            } else if let Some(new_value) = rtc.compute_vtable_value(properties.rotation._get_vtable_id()) {
-            let new_value = if let TypesCoproduct::__f64(v) = new_value { v } else { unreachable!() };
-            properties.rotation.set(new_value);
-            }
-        
->>>>>>> eb381ca8
     }));
 
     ComponentInstance::instantiate(args)
