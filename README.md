--- conflicted
+++ resolved
@@ -131,14 +131,9 @@
 
 ### To build .pax => macOS
 
-<<<<<<< HEAD
-- Install xcode, command line utils
-- macOS SDK Version `macosx13.3`, Xcode version `>=14.3`
-=======
 - Install xcode `>=14.3` and Xcode command line utils: `xcode-select --install`
 - SDK Version `macosx13.3`, Xcode version `>=14.3`
 - Current Minimum Deployment `13.0`
->>>>>>> 67f8dab9
 
 
 ### Running Development Environment
